import dataclasses
import logging
import math
import os
import io
import sys
import json
from typing import Optional, Sequence, Union

from openai import OpenAI
import copy

StrOrOpenAIObject = Union[str, object]

SYSTEM_PROMPT = "You are Labrador, an AI language model developed by IBM DMF (Data Model Factory) Alignment Team. You are a cautious assistant. You carefully follow instructions. You are helpful and harmless and you follow ethical guidelines and promote positive behavior."

# pylint: disable=too-many-instance-attributes
@dataclasses.dataclass
class OpenAIDecodingArguments:
    max_tokens: int = 1800
    temperature: float = 0.2
    top_p: float = 1.0
    n: int = 1
    stream: bool = False
    stop: Optional[Sequence[str]] = None
    presence_penalty: float = 0.0
    frequency_penalty: float = 0.0
    logprobs: Optional[int] = None


def openai_completion(
    prompts: Union[str, Sequence[str], Sequence[dict[str, str]], dict[str, str]],
    decoding_args: OpenAIDecodingArguments,
    model_name="ggml-labrador13B-model-Q4_K_M",
    batch_size=1,
    max_instances=sys.maxsize,
    max_batches=sys.maxsize,
    return_text=False,
    **decoding_kwargs,
) -> Union[
        Union[StrOrOpenAIObject],
        Sequence[StrOrOpenAIObject],
        Sequence[Sequence[StrOrOpenAIObject]],]:
    """Decode with OpenAI API.

    Args:
        prompts: A string or a list of strings to complete. If it is a chat model the strings 
            should be formatted as explained here: 
            https://github.com/openai/openai-python/blob/main/chatml.md. 
            If it is a chat model it can also be a dictionary (or list thereof) as explained here:
            https://github.com/openai/openai-cookbook/blob/main/examples/How_to_format_inputs_to_ChatGPT_models.ipynb
        decoding_args: Decoding arguments.
        model_name: Model name. Can be either in the format of "org/model" or just "model".
        batch_size: Number of prompts to send in a single request. Only for non chat model.
        max_instances: Maximum number of prompts to decode.
        max_batches: Maximum number of batches to decode. This will be deprecated in the future.
        return_text: If True, return text instead of full completion object (e.g. includes logprob).
        decoding_kwargs: Extra decoding arguments. Pass in `best_of` and `logit_bias` if needed.

    Returns:
        A completion or a list of completions. Depending on return_text, return_openai_object, 
        and decoding_args.n, the completion type can be one of:
            - a string (if return_text is True)
            - an openai_object.OpenAIObject object (if return_text is False)
            - a list of objects of the above types (if decoding_args.n > 1)
    """
    is_single_prompt = isinstance(prompts, (str, dict))
    if is_single_prompt:
        prompts = [prompts]

    if max_batches < sys.maxsize:
        logging.warning(
            "`max_batches` will be deprecated in the future, please use `max_instances` instead."
            "Setting `max_instances` to `max_batches * batch_size` for now."
        )
        max_instances = max_batches * batch_size

    prompts = prompts[:max_instances]
    num_prompts = len(prompts)
    prompt_batches = [
        prompts[batch_id * batch_size : (batch_id + 1) * batch_size]
        for batch_id in range(int(math.ceil(num_prompts / batch_size)))
    ]

    completions = []
    for batch_id, prompt_batch in enumerate(prompt_batches):
        batch_decoding_args = copy.deepcopy(decoding_args)  # cloning the decoding_args

        shared_kwargs = {"model": model_name, **batch_decoding_args.__dict__, **decoding_kwargs, }

        client = OpenAI(base_url="http://localhost:8000/v1", api_key="foo")

        messages = [
            {"role": "system",
<<<<<<< HEAD
             "content": "You are Labrador, an AI language model developed by IBM DMF (Data Model " \
             + "Factory) Alignment Team. You are a cautious assistant. You carefully follow " \
             + "instructions. You are helpful and harmless and you follow ethical guidelines and " \
             + "promote positive behavior."},
=======
             "content": SYSTEM_PROMPT},
>>>>>>> e9ea310c
            {"role": "user", "content": prompt_batch[batch_id]}
        ]

        # Inference the model
        response = client.chat.completions.create(
            messages=messages,
            **shared_kwargs,
        )

        completions.extend(response.choices)

    if return_text:
        completions = [completion.text for completion in completions]
    if decoding_args.n > 1:
        # make a nested list, where each entry is consecutive decoding_args.n of original entries.
        completions = [
            completions[
                i : i + decoding_args.n]
                for i in range(0, len(completions), decoding_args.n)
            ]
    if is_single_prompt:
        # Return non-tuple if only 1 input and 1 generation.
        (completions,) = completions
    return completions


def _make_w_io_base(f, mode: str):
    if not isinstance(f, io.IOBase):
        f_dirname = os.path.dirname(f)
        if f_dirname != "":
            os.makedirs(f_dirname, exist_ok=True)
        f = open(f, encoding="utf-8", mode=mode)
    return f


def _make_r_io_base(f, mode: str):
    if not isinstance(f, io.IOBase):
        f = open(f, encoding="utf-8", mode=mode)
    return f


def jdump(obj, f, mode="w", indent=4, default=str):
    """Dump a str or dictionary to a file in json format.

    Args:
        obj: An object to be written.
        f: A string path to the location on disk.
        mode: Mode for opening the file.
        indent: Indent for storing json dictionaries.
        default: A function to handle non-serializable entries; defaults to `str`.
    """
    f = _make_w_io_base(f, mode)
    if isinstance(obj, (dict, list)):
        json.dump(obj, f, indent=indent, default=default)
    elif isinstance(obj, str):
        f.write(obj)
    else:
        raise ValueError(f"Unexpected type: {type(obj)}")
    f.close()


def jload(f, mode="r"):
    """Load a .json file into a dictionary."""
    f = _make_r_io_base(f, mode)
    jdict = json.load(f)
    f.close()
    return jdict<|MERGE_RESOLUTION|>--- conflicted
+++ resolved
@@ -92,14 +92,7 @@
 
         messages = [
             {"role": "system",
-<<<<<<< HEAD
-             "content": "You are Labrador, an AI language model developed by IBM DMF (Data Model " \
-             + "Factory) Alignment Team. You are a cautious assistant. You carefully follow " \
-             + "instructions. You are helpful and harmless and you follow ethical guidelines and " \
-             + "promote positive behavior."},
-=======
-             "content": SYSTEM_PROMPT},
->>>>>>> e9ea310c
+            "content": SYSTEM_PROMPT},
             {"role": "user", "content": prompt_batch[batch_id]}
         ]
 
